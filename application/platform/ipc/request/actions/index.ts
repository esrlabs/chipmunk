--- conflicted
+++ resolved
@@ -7,8 +7,5 @@
 export * as Updates from './updates';
 export * as UrlInBrowser from './open.browserurl';
 export * as JumpTo from './jumpto';
-<<<<<<< HEAD
-export * as PluginsManager from './plugins_manager';
-=======
 export * as FindInSearch from './find';
->>>>>>> e5e7907f
+export * as PluginsManager from './plugins_manager';