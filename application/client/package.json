--- conflicted
+++ resolved
@@ -1,10 +1,6 @@
 {
   "name": "chipmunk",
-<<<<<<< HEAD
-  "version": "3.12.5",
-=======
   "version": "3.12.8",
->>>>>>> 89c9b105
   "description": "Logs analyzer tool",
   "author": "Dmitry Astafyev",
   "scripts": {
