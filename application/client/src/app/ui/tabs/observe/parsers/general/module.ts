--- conflicted
+++ resolved
@@ -11,18 +11,6 @@
 @NgModule({
     imports: [
         CommonModule,
-<<<<<<< HEAD
-        DltGeneralConfigurationModule,
-        SomeIpGeneralConfigurationModule,
-        TextGeneralConfigurationModule,
-        ParserPluginGeneralConfigurationModule,
-        ErrorStateModule,
-    ],
-    declarations: [ParserGeneralConfiguration],
-    exports: [
-        ParserGeneralConfiguration,
-=======
->>>>>>> e5e7907f
         DltGeneralConfigurationModule,
         SomeIpGeneralConfigurationModule,
         TextGeneralConfigurationModule,
@@ -38,6 +26,7 @@
         ParserPluginGeneralConfigurationModule,
         ErrorStateModule,
     ],
+    //TODO AAZ: Add ParserGeneralConfiguration to general if needed.
     bootstrap: [ParserGeneralConfiguration],
 })
 export class ParserGeneralConfigurationModule {}