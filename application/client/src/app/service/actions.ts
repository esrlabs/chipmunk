--- conflicted
+++ resolved
@@ -322,7 +322,54 @@
                 .transport()
                 .respondent(
                     this.getName(),
-<<<<<<< HEAD
+                    Requests.Actions.ExportSessionState.Request,
+                    (
+                        _request: Requests.Actions.ExportSessionState.Request,
+                    ): CancelablePromise<Requests.Actions.ExportSessionState.Response> => {
+                        return new CancelablePromise((resolve, _reject) => {
+                            new handlers.ExportSession.Action()
+                                .apply()
+                                .catch((err: Error) => {
+                                    this.log().error(
+                                        `Fail to call ExportSessionState action: ${err.message}`,
+                                    );
+                                })
+                                .finally(() => {
+                                    resolve(new Requests.Actions.Help.Response());
+                                });
+                        });
+                    },
+                ),
+        );
+        this.register(
+            api
+                .transport()
+                .respondent(
+                    this.getName(),
+                    Requests.Actions.ImportSessionState.Request,
+                    (
+                        _request: Requests.Actions.ImportSessionState.Request,
+                    ): CancelablePromise<Requests.Actions.ImportSessionState.Response> => {
+                        return new CancelablePromise((resolve, _reject) => {
+                            new handlers.ImportSession.Action()
+                                .apply()
+                                .catch((err: Error) => {
+                                    this.log().error(
+                                        `Fail to call ImportSessionState action: ${err.message}`,
+                                    );
+                                })
+                                .finally(() => {
+                                    resolve(new Requests.Actions.Help.Response());
+                                });
+                        });
+                    },
+                ),
+        );
+        this.register(
+            api
+                .transport()
+                .respondent(
+                    this.getName(),
                     Requests.Actions.PluginsManager.Request,
                     (
                         _request: Requests.Actions.PluginsManager.Request,
@@ -337,46 +384,6 @@
                                 })
                                 .finally(() => {
                                     resolve(new Requests.Actions.PluginsManager.Response());
-=======
-                    Requests.Actions.ExportSessionState.Request,
-                    (
-                        _request: Requests.Actions.ExportSessionState.Request,
-                    ): CancelablePromise<Requests.Actions.ExportSessionState.Response> => {
-                        return new CancelablePromise((resolve, _reject) => {
-                            new handlers.ExportSession.Action()
-                                .apply()
-                                .catch((err: Error) => {
-                                    this.log().error(
-                                        `Fail to call ExportSessionState action: ${err.message}`,
-                                    );
-                                })
-                                .finally(() => {
-                                    resolve(new Requests.Actions.Help.Response());
-                                });
-                        });
-                    },
-                ),
-        );
-        this.register(
-            api
-                .transport()
-                .respondent(
-                    this.getName(),
-                    Requests.Actions.ImportSessionState.Request,
-                    (
-                        _request: Requests.Actions.ImportSessionState.Request,
-                    ): CancelablePromise<Requests.Actions.ImportSessionState.Response> => {
-                        return new CancelablePromise((resolve, _reject) => {
-                            new handlers.ImportSession.Action()
-                                .apply()
-                                .catch((err: Error) => {
-                                    this.log().error(
-                                        `Fail to call ImportSessionState action: ${err.message}`,
-                                    );
-                                })
-                                .finally(() => {
-                                    resolve(new Requests.Actions.Help.Response());
->>>>>>> 77602f27
                                 });
                         });
                     },
