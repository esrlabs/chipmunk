--- conflicted
+++ resolved
@@ -24,13 +24,10 @@
 import * as Settings from './settings';
 import * as Exit from './exit';
 import * as Help from './help';
-<<<<<<< HEAD
+import * as ExportSession from './export.session.state';
+import * as ImportSession from './import.session.state';
 import * as PluginsManager from './plugins_manager';
 import * as StdoutPlugin from './stdout.plugin';
-=======
-import * as ExportSession from './export.session.state';
-import * as ImportSession from './import.session.state';
->>>>>>> 77602f27
 
 import { Base } from './action';
 
@@ -60,13 +57,10 @@
 export * as Settings from './settings';
 export * as Exit from './exit';
 export * as Help from './help';
-<<<<<<< HEAD
+export * as ExportSession from './export.session.state';
+export * as ImportSession from './import.session.state';
 export * as PluginsManager from './plugins_manager';
 export * as StdoutPlugin from './stdout.plugin';
-=======
-export * as ExportSession from './export.session.state';
-export * as ImportSession from './import.session.state';
->>>>>>> 77602f27
 
 export { Base } from './action';
 
@@ -97,13 +91,10 @@
     [Settings.ACTION_UUID, Settings.Action],
     [Help.ACTION_UUID, Help.Action],
     [Exit.ACTION_UUID, Exit.Action],
-<<<<<<< HEAD
+    [ExportSession.ACTION_UUID, ExportSession.Action],
+    [ImportSession.ACTION_UUID, ImportSession.Action],
     [PluginsManager.ACTION_UUID, PluginsManager.Action],
     [StdoutPlugin.ACTION_UUID, StdoutPlugin.Action],
-=======
-    [ExportSession.ACTION_UUID, ExportSession.Action],
-    [ImportSession.ACTION_UUID, ImportSession.Action],
->>>>>>> 77602f27
 ];
 
 export function getActionByUuid(uuid: string): Base | undefined {
