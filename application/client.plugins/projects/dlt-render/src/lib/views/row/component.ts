--- conflicted
+++ resolved
@@ -1,11 +1,7 @@
 // tslint:disable:no-inferrable-types
 // tslint:disable:max-line-length
 
-<<<<<<< HEAD
 import { Component, OnDestroy, ChangeDetectorRef, AfterViewInit, Input, HostListener, AfterContentInit } from '@angular/core';
-=======
-import { Component, OnDestroy, ChangeDetectorRef, AfterViewInit, Input, HostListener } from '@angular/core';
->>>>>>> ebf5c0ec
 import { DomSanitizer, SafeHtml } from '@angular/platform-browser';
 import { Subscription, Subject } from 'rxjs';
 import * as Toolkit from 'logviewer.client.toolkit';
