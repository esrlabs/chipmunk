export { handler as openFile } from './open.file';
export { handler as openFolder } from './open.folder';
export { handler as stream } from './stream';
export { handler as about } from './about';
export { handler as settings } from './settings';
export { handler as updates } from './updates';
export { handler as help } from './help';
export { handler as jumpto } from './jumpto';
export { handler as find } from './find';
<<<<<<< HEAD
export { handler as pluginsManager } from './plugins_manager';
=======
export { handler as exportSessionState } from './export.session.state';
export { handler as importSessionState } from './import.session.state';
>>>>>>> 77602f27
<|MERGE_RESOLUTION|>--- conflicted
+++ resolved
@@ -7,9 +7,6 @@
 export { handler as help } from './help';
 export { handler as jumpto } from './jumpto';
 export { handler as find } from './find';
-<<<<<<< HEAD
-export { handler as pluginsManager } from './plugins_manager';
-=======
 export { handler as exportSessionState } from './export.session.state';
 export { handler as importSessionState } from './import.session.state';
->>>>>>> 77602f27
+export { handler as pluginsManager } from './plugins_manager';