--- conflicted
+++ resolved
@@ -30,12 +30,8 @@
 tokio-stream.workspace = true
 tokio-util.workspace = true
 uuid = { workspace = true , features = ["serde", "v4"] }
-<<<<<<< HEAD
-walkdir = "2.5"
+walkdir.workspace = true
 plugins_host = {path = "../plugins_host/"}
-=======
-walkdir.workspace = true
->>>>>>> 921c437c
 
 [dev-dependencies]
 lazy_static.workspace = true
