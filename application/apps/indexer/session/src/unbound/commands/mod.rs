--- conflicted
+++ resolved
@@ -12,41 +12,13 @@
 mod someip;
 
 use crate::unbound::commands::someip::get_someip_statistic;
+use plugins_host::plugins_manager::PluginsManager;
+use tokio::sync::{oneshot, RwLock};
 
 use super::signal::Signal;
 use log::{debug, error};
-use plugins_host::plugins_manager::PluginsManager;
 use processor::search::filter::SearchFilter;
-<<<<<<< HEAD
-use serde::{Deserialize, Serialize};
-use tokio::sync::{oneshot, RwLock};
-use uuid::Uuid;
-
-use super::signal::Signal;
-
-#[derive(Debug, Serialize, Deserialize)]
-pub enum CommandOutcome<T> {
-    Finished(T),
-    Cancelled,
-}
-
-#[derive(Debug, Serialize, Deserialize)]
-pub enum UuidCommandOutcome<T: Serialize> {
-    Finished((Uuid, T)),
-    Cancelled(Uuid),
-}
-
-impl<T: Serialize> CommandOutcome<T> {
-    pub fn as_command_result(self, uuid: Uuid) -> UuidCommandOutcome<T> {
-        match self {
-            CommandOutcome::Cancelled => UuidCommandOutcome::Cancelled(uuid),
-            CommandOutcome::Finished(c) => UuidCommandOutcome::Finished((uuid, c)),
-        }
-    }
-}
-=======
 use tokio::sync::oneshot;
->>>>>>> 921c437c
 
 #[derive(Debug)]
 pub enum Command {
