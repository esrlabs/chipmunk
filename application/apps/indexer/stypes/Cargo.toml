[package]
name = "stypes"
description = "Shared types"
version = "0.1.0"
edition = "2021"

[features]
test_and_gen = []
rustcore = [
    "dep:tokio",
    "dep:walkdir",
    "dep:regex",
    "dep:envvars",
<<<<<<< HEAD
    "dep:anyhow",
=======
    "dlt-core/fibex",
>>>>>>> 2361937e
    "dlt-core/statistics",
    "dlt-core/serialization",
]
nodejs = [
    "dep:node-bindgen"
]

[dependencies]
serde = { workspace = true , features = ["derive"] }
dlt-core = { workspace = true, features = ["fibex", "serialization"] }
regex = { workspace = true, optional = true }
bincode = "1.3"
extend = { path = "../tools/extend"}
uuid = { workspace = true, features = ["serde"] }
tokio = { workspace = true, optional = true }
node-bindgen = { git = "https://github.com/infinyon/node-bindgen.git", branch="master", optional = true}
thiserror.workspace = true
walkdir = { workspace = true, optional = true }
envvars = { workspace = true, optional = true }
anyhow = { workspace = true, optional = true }

[dev-dependencies]
tokio = { workspace = true  }
walkdir = { workspace = true }
node-bindgen = { git = "https://github.com/infinyon/node-bindgen.git", branch="master"  }
proptest = { workspace = true }
paste = "1.0"
uuid = { workspace = true, features = ["serde", "v4"] }
remove_dir_all = "1.0"
ts-rs = { version = "10.1", features = ["uuid-impl"] }

# Proptest and its random number generator can be CPU intensive, therefore setting their optimizations level 
# to max will have significant performance improvement for the tests.
[profile.test.package.proptest]
opt-level = 3

[profile.test.package.rand_chacha]
opt-level = 3<|MERGE_RESOLUTION|>--- conflicted
+++ resolved
@@ -11,13 +11,10 @@
     "dep:walkdir",
     "dep:regex",
     "dep:envvars",
-<<<<<<< HEAD
-    "dep:anyhow",
-=======
     "dlt-core/fibex",
->>>>>>> 2361937e
     "dlt-core/statistics",
     "dlt-core/serialization",
+    "dep:anyhow",
 ]
 nodejs = [
     "dep:node-bindgen"
