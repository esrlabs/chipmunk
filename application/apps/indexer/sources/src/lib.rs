// Rust can't currently distinguish between dev and none-dev dependencies at the moment. There is
// an open issue for this case: "https://github.com/rust-lang/rust/issues/129637"

use thiserror::Error;

#[macro_use]
extern crate lazy_static;

#[macro_use]
extern crate log;

#[cfg(test)]
mod tests;

pub mod binary;
pub mod command;
<<<<<<< HEAD
pub mod factory;
pub mod plugins;
=======
>>>>>>> 921c437c
pub mod producer;
pub mod sde;
pub mod serial;
pub mod socket;

#[derive(Debug, Clone, PartialEq, Eq)]
pub enum TransportProtocol {
    TCP,
    UDP,
    Unknown,
}

impl From<etherparse::TransportSlice<'_>> for TransportProtocol {
    fn from(tp_slice: etherparse::TransportSlice<'_>) -> Self {
        match tp_slice {
            etherparse::TransportSlice::Tcp(_) => TransportProtocol::TCP,
            etherparse::TransportSlice::Udp(_) => TransportProtocol::UDP,
            _ => TransportProtocol::Unknown,
        }
    }
}

#[derive(Debug)]
pub struct SourceFilter {
    transport: Option<TransportProtocol>,
}

#[derive(Debug)]
pub struct ReloadInfo {
    pub newly_loaded_bytes: usize,
    pub available_bytes: usize,
    pub skipped_bytes: usize,
    pub last_known_ts: Option<u64>,
}

impl ReloadInfo {
    pub fn new(
        newly_loaded_bytes: usize,
        available_bytes: usize,
        skipped_bytes: usize,
        last_known_ts: Option<u64>,
    ) -> Self {
        Self {
            newly_loaded_bytes,
            available_bytes,
            skipped_bytes,
            last_known_ts,
        }
    }
}

#[derive(Error, Debug)]
pub enum Error {
    #[error("Sources setup problem: {0}")]
    Setup(String),
    #[error("Unrecoverable source error: {0}")]
    Unrecoverable(String),
    #[error("IO error: {0}")]
    Io(std::io::Error),
    #[error("Not supported feature")]
    NotSupported,
}

impl From<Error> for stypes::NativeError {
    fn from(err: Error) -> Self {
        stypes::NativeError {
            severity: stypes::Severity::ERROR,
            kind: stypes::NativeErrorKind::ComputationFailed,
            message: Some(format!("Fail create source: {err}")),
        }
    }
}

pub(crate) const DEFAULT_READER_CAPACITY: usize = 10 * 1024 * 1024;
pub(crate) const DEFAULT_MIN_BUFFER_SPACE: usize = 10 * 1024;

// Warning can be suppressed here because we are using this trait in our own codebase only.
#[allow(async_fn_in_trait)]
/// A `ByteSource` provides a way to read data from some underlying data source. But it does
/// not provide a simple read interface, rather it allows implementations to filter the data
/// while reading it from it's underlying source.
/// A good example is a network trace where complete ethernet frames are described. If we only
/// want to extract the data part from certain frames, the `relaod` method will load only the relevant
/// data into an internal buffer.
/// This data can then be accessed via the `current_slice` method.
pub trait ByteSource: Send {
    /// Indicate that we have consumed a certain amount of data from our internal
    /// buffer and that this part can be discarded
    fn consume(&mut self, offset: usize);

    /// Provide access to the filtered data that is currently loaded
    fn current_slice(&self) -> &[u8];

    /// count of currently loaded bytes
    fn len(&self) -> usize;

    fn is_empty(&self) -> bool {
        self.len() == 0
    }

    /// will load more bytes from the underlying source
    /// when the source has reached it's end, this function
    /// will return Ok((None, _))
    ///
    /// A successful reload operation will return the number
    /// of bytes that were newly loaded `newly_loaded_bytes`
    /// along with all currently available bytes `available_bytes`
    /// In some cases it is possible that some bytes had to be skipped in order to
    /// reach the next usable bytes, this is indicated in the `skipped_bytes` number
    ///
    ///
    /// If the source has access to some timestamp (e.g. timestamp of network package),
    /// this timestamp is passed on additionally (`last_known_ts`)
    ///
    /// # Note:
    ///
    /// This function must be **Cancel-Safe** if for structs which support [`stypes::SdeRequest`] by
    /// implementing the method [`ByteSource::income()`].
    async fn load(&mut self, filter: Option<&SourceFilter>) -> Result<Option<ReloadInfo>, Error>;

    /// In case the ByteSource is some kind of connection that does not end,
    /// cancel can be implemented that will give the ByteSource the chance to perform some
    /// cleanup before the ByteSource is discarded
    async fn cancel(&mut self) -> Result<(), Error> {
        Ok(())
    }

    /// Append incoming (SDE) Source-Data-Exchange to the data.
    ///
    /// # Note:
    ///
    /// The method [`ByteSource::reload()`] must be **Cancel-Safe** for structs that support this
    /// method
    async fn income(&mut self, _msg: stypes::SdeRequest) -> Result<stypes::SdeResponse, Error> {
        Err(Error::NotSupported)
    }
}<|MERGE_RESOLUTION|>--- conflicted
+++ resolved
@@ -14,11 +14,8 @@
 
 pub mod binary;
 pub mod command;
-<<<<<<< HEAD
 pub mod factory;
 pub mod plugins;
-=======
->>>>>>> 921c437c
 pub mod producer;
 pub mod sde;
 pub mod serial;
