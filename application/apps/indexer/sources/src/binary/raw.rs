--- conflicted
+++ resolved
@@ -2,13 +2,8 @@
     ByteSource, Error as SourceError, ReloadInfo, SourceFilter, DEFAULT_MIN_BUFFER_SPACE,
     DEFAULT_READER_CAPACITY,
 };
-<<<<<<< HEAD
-use buf_redux::{policy::MinBuffered, BufReader as ReduxReader};
+use bufread::BufReader;
 use std::io::{BufRead, Read};
-=======
-use bufread::BufReader;
-use std::io::{BufRead, Read, Seek};
->>>>>>> a0cab778
 
 pub struct BinaryByteSource<R>
 where
