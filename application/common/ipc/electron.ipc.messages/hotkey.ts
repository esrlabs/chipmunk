--- conflicted
+++ resolved
@@ -14,13 +14,10 @@
     recentFiles = 'recentFiles',
     recentFilters = 'recentFilters',
     settings = 'settings',
-<<<<<<< HEAD
     nextTab = 'nextTab',
     prevTab = 'prevTab',
-=======
     storeFilter = 'storeFilter',
     storeChart = 'storeChart'
->>>>>>> 5dcf54c3
 }
 
 export interface IHotkeyCall {
