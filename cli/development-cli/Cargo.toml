--- conflicted
+++ resolved
@@ -1,10 +1,6 @@
 [package]
 name = "cargo-chipmunk"
-<<<<<<< HEAD
 version = "0.5.0"
-=======
-version = "0.4.3"
->>>>>>> c144abde
 authors = ["Ammar Abou Zor <ammar.abou.zor@accenture.com>"]
 edition = "2021"
 description = "CLI Tool for chipmunk application development"
